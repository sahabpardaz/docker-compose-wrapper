--- conflicted
+++ resolved
@@ -10,10 +10,7 @@
 import java.util.regex.Matcher;
 import java.util.regex.Pattern;
 import org.apache.commons.lang3.Validate;
-<<<<<<< HEAD
 import org.apache.commons.lang3.builder.ToStringBuilder;
-=======
->>>>>>> 3e93cbe3
 import org.slf4j.Logger;
 import org.slf4j.LoggerFactory;
 import org.zeroturnaround.exec.InvalidExitValueException;
@@ -244,13 +241,8 @@
     /**
      * Gets container IP using "{@code docker inspect}" command and container name.
      *
-<<<<<<< HEAD
      * @return The IP can be found in the json output of "docker inspect" command expected to be in node
-     *      {{range.NetworkSettings.Networks}}{{.IPAddress}}{{end}}
-=======
-     * @return The IP can be found in the json output of "docker inspect" command expected to be in node {{range
-     * .NetworkSettings.Networks}}{{.IPAddress}}{{end}}
->>>>>>> 3e93cbe3
+     *      {{range* .NetworkSettings.Networks}}{{.IPAddress}}{{end}}
      */
     private String getContainerIp(String containerId) {
         ProcessResult result = execute("docker", "inspect", "-f",
